--- conflicted
+++ resolved
@@ -10,12 +10,8 @@
   - numpy
   - beautifulsoup4
   - xlrd
-<<<<<<< HEAD
-  - openpyxl
   - scipy
-=======
   - openpyxl<=3.0.9
->>>>>>> 52bdf1b3
   - packaging
 
   - pip:
