

.snakemake
_build
<<<<<<< HEAD
gurobi.log
.gitignore
*.log
=======

## Core latex/pdflatex auxiliary files:
*.aux
*.lof
*.log
*.lot
*.fls
*.out
*.toc
*.fmt
*.fot
*.cb
*.cb2
.*.lb
>>>>>>> c9daec64
<|MERGE_RESOLUTION|>--- conflicted
+++ resolved
@@ -2,11 +2,8 @@
 
 .snakemake
 _build
-<<<<<<< HEAD
 gurobi.log
-.gitignore
 *.log
-=======
 
 ## Core latex/pdflatex auxiliary files:
 *.aux
@@ -20,5 +17,4 @@
 *.fot
 *.cb
 *.cb2
-.*.lb
->>>>>>> c9daec64
+.*.lb