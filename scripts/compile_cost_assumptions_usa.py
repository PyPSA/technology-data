# SPDX-FileCopyrightText: Contributors to technology-data <https://github.com/pypsa/technology-data>
#
# SPDX-License-Identifier: GPL-3.0-only

# coding: utf-8

"""
Script creates cost csv for chosen years concatenating US-specific cost assumptions from NREL ATB.
The input files are in parquet format and can be downloaded from https://data.openei.org/s3_viewer?bucket=oedi-data-lake&prefix=ATB%2Felectricity%2Fparquet%2F
"""

import pathlib

import numpy as np
import pandas as pd
from _helpers import adjust_for_inflation, mock_snakemake
from compile_cost_assumptions import prepare_inflation_rate


def get_conversion_dictionary(flag: str) -> dict:
    """
    The function provides conversion dictionaries.

    Parameters
    ----------
    flag : str
        flag for setting the returned dictionary

    Returns
    -------
    Dictionary
        conversion dictionary such that
            flag == parameter: it returns a conversion dictionary that renames the parameter values to the PyPSA standard
            flag == pypsa_technology_name: it returns a conversion dictionary to rename the technology names to the PyPSA nomenclature
            flag == atb_technology_name: it returns a conversion dictionary to align the atb_e_2022 and atb_e_2024 nomenclatures
            flag == output_column: it returns a conversion dictionary that renames the column names of the cost dataframe
    """

    if flag.casefold() == "parameter":
        return {
            "CAPEX": "investment",
            "Fixed O&M": "FOM",
            "Variable O&M": "VOM",
            "Fuel": "fuel",
            "Additional OCC": "investment",
            "WACC Real": "discount rate",
        }
    elif flag.casefold() == "pypsa_technology_name":
        return {
            "Coal-new -> 2nd Gen Tech": "coal",
            "Coal-new": "coal",
            "NG F-Frame CT": "CCGT",
            "NG Combustion Turbine (F-Frame)": "CCGT",
            "Hydropower - NPD 1": "hydro",
            "Hydropower - NSD 1": "ror",
            "Pumped Storage Hydropower - National Class 1": "PHS",
            "Nuclear - Large": "nuclear",
            "Nuclear - AP1000": "nuclear",
            "Geothermal - Hydro / Flash": "geothermal",
            "Land-Based Wind - Class 1": "onwind",
            "Land-Based Wind - Class 1 - Technology 1": "onwind",
            "Offshore Wind - Class 1": "offwind",
            "Utility PV - Class 1": "solar-utility",
            "Commercial PV - Class 1": "solar-rooftop",
            "Utility-Scale Battery Storage - 6Hr": "battery storage",
            "Biopower": "biomass",
            "Biopower - Dedicated": "biomass",
            "CSP - Class 2": "csp-tower",
        }
    elif flag.casefold() == "atb_technology_name":
        return {
            "Land-Based Wind - Class 2": "Land-Based Wind - Class 2 - Technology 1",
            "Land-Based Wind - Class 3": "Land-Based Wind - Class 3 - Technology 1",
            "Land-Based Wind - Class 4": "Land-Based Wind - Class 4 - Technology 1",
            "Land-Based Wind - Class 5": "Land-Based Wind - Class 5 - Technology 1",
            "Land-Based Wind - Class 6": "Land-Based Wind - Class 6 - Technology 1",
            "Land-Based Wind - Class 7": "Land-Based Wind - Class 7 - Technology 1",
            "Land-Based Wind - Class 8": "Land-Based Wind - Class 8 - Technology 2",
            "Land-Based Wind - Class 9": "Land-Based Wind - Class 9 - Technology 3",
            "Land-Based Wind - Class 10": "Land-Based Wind - Class 10 - Technology 4",
            "NG F-Frame CC": "NG 2-on-1 Combined Cycle (F-Frame)",
            "NG H-Frame CC": "NG 2-on-1 Combined Cycle (H-Frame)",
            "NG combined cycle 95% CCS (F-frame basis -> 2nd Gen Tech)": "NG 2-on-1 Combined Cycle (F-Frame) 95% CCS",
            "NG combined cycle 95% CCS (H-frame basis -> 2nd Gen Tech)": "NG 2-on-1 Combined Cycle (H-Frame) 95% CCS",
            "NG combined cycle Max CCS (F-frame basis -> 2nd Gen Tech)": "NG 2-on-1 Combined Cycle (F-Frame) 97% CCS",
            "NG combined cycle Max CCS (H-frame basis -> 2nd Gen Tech)": "NG 2-on-1 Combined Cycle (H-Frame) 97% CCS",
            "Coal-CCS-95% -> 2nd Gen Tech": "Coal-95%-CCS",
            "Coal-Max-CCS -> 2nd Gen Tech": "Coal-99%-CCS",
            "Coal-IGCC": "Coal - IGCC",
            "CSP - Class 7": "CSP - Class 8",
            "Nuclear - Small Modular Reactor": "Nuclear - Small",
        }
    elif flag.casefold() == "output_column":
        return {
            "display_name": "technology",
            "core_metric_parameter": "parameter",
            "units": "unit",
            "atb_year": "currency_year",
            "core_metric_case": "financial_case",
        }
    else:
        raise Exception(
            "{} is not among the allowed choices: parameter, technology, output_column"
        )


def filter_atb_input_file(
    input_file_path: pathlib.Path,
    year: int,
    list_columns_to_keep: list,
    list_core_metric_parameter_to_keep: list,
    list_tech_to_remove: list,
) -> pd.DataFrame:
    """
    The function filters the input cost dataframe from NREL/ATB. Namely, it:
    - selects the necessary columns (the atb_e_2022 and atb_e_2024 have in fact a slightly different schema)
    - selects the rows corresponding to the necessary core_metric_parameter(s)
    - selects the rows corresponding to the year for the cost assumption (2020, 2025, 2030 etc.)
    - drops duplicated rows
    - drops rows corresponding to unnecessary technologies

    Parameters
    ----------
    input_file_path : pathlib.Path
        NREL/ATB file path
    year: int
        year for the cost assumption
    list_columns_to_keep: list
        columns from NREL/ATB dataset that are relevant
    list_core_metric_parameter_to_keep: list
        values of the core_metric_paramater that are relevant
    list_tech_to_remove: list
        technologies names that are should be excluded

    Returns
    -------
    DataFrame
        NREL/ATB cost dataframe
    """

    atb_file_df = pd.read_parquet(input_file_path)
    list_core_metric_parameter_to_keep = [
        str(x).casefold() for x in list_core_metric_parameter_to_keep
    ]
    list_tech_to_remove = [str(x).casefold() for x in list_tech_to_remove]
    year_string = str(year).casefold()

    # --> select columns
    for column_name in list_columns_to_keep:
        if column_name not in atb_file_df:
            print("missing column", column_name)
            atb_file_df[column_name] = pd.Series(dtype="str")
        else:
            pass
    atb_file_df = atb_file_df.loc[:, list_columns_to_keep]

    # --> select rows based on core_metric_parameter
    # Note: we do not apply any selection on core_metric_case and scenario.
    # Such selection can be done in the model config (e.g. PyPSA-Earth)
    atb_file_df = atb_file_df.loc[
        atb_file_df["core_metric_parameter"]
        .str.casefold()
        .isin(list_core_metric_parameter_to_keep)
    ]

    # --> select rows based on core_metric_variable
    if input_file_path.name == "atb_e_2022.parquet":
        # Note: 2020 data are fetched from the input file atb_e_2022.
        atb_file_df = atb_file_df.loc[
            atb_file_df["core_metric_variable"].astype(str).str.casefold()
            == year_string
        ]
    elif input_file_path.name == "atb_e_2024.parquet":
        # Note: 2025, 2030, 2035, 2040, 2045, 2050 data are fetched from the input file atb_e_2024.*
        atb_file_df = atb_file_df.loc[
            atb_file_df["core_metric_variable"].astype(str).str.casefold()
            == year_string
        ]
    else:
        raise Exception(
            f"{input_file_path.stem} - the input file considered is not among the needed ones: atb_e_2022.parquet, atb_e_2024.parquet"
        )

    # --> drop duplicated rows
    atb_file_df = atb_file_df.drop_duplicates(keep="first")

    # --> remove unnecessary technologies
    atb_file_df = atb_file_df.loc[
        ~atb_file_df["display_name"].str.casefold().isin(list_tech_to_remove)
    ]

    return atb_file_df


def get_query_string(
    column_list: list, column_to_exclude: list, fom_normalization_parameter: str
) -> str:
    """
    The Fixed O&M values from the NREL/ATB database ought to be normalized by Additional OCC
    (for retrofits technologies) or CAPEX (for any other technology). The function returns the
    query strings that links Fixed O&M values to the corresponding Additional OCC and CAPEX values

    Parameters
    ----------
    column_list : list
        columns to consider in the query
    column_to_exclude: list
        columns that should not be considered in the query
    fom_normalization_parameter: str
        either Additional OCC or CAPEX

    Returns
    -------
    query_string: str
        query string
    """

    if set(column_to_exclude).issubset(set(column_list)):
        column_to_use_list = list(set(column_list) - set(column_to_exclude))
        query_list = sorted(
            [
                f"{column_name}.str.casefold() == '{fom_normalization_parameter}'"
                if column_name == "core_metric_parameter"
                else f"{column_name} == @x.{column_name}"
                for column_name in column_to_use_list
            ]
        )
        query_string = " & ".join(query_list)
    else:
        exception_message = f"The following columns {list(set(column_to_exclude).difference(set(column_list)))} are not included in the original list"
        raise Exception(exception_message)
    return query_string.strip()


def calculate_fom_percentage(
    x: pd.Series, dataframe: pd.DataFrame, columns_list: list
) -> float:
    """
    The Fixed O&M values from the NREL/ATB database ought to be normalized by Additional OCC
    (for retrofits technologies) or CAPEX (for any other technology). The function returns the
    query strings that links Fixed O&M values to the corresponding Additional OCC and CAPEX values

    Parameters
    ----------
    x : row
        row of the cost dataframe
    dataframe : pd.DataFrame
        cost DataFrame
    columns_list: list
        columns to consider in the query

    Returns
    -------
    float
        normalized value of Fixed O&M
    """

    if x["core_metric_parameter"].casefold() == "fixed o&m":
        if "retrofit" in x["technology"].casefold():
            query_string = get_query_string(
                columns_list, ["units", "value"], "additional occ"
            )
        else:
            query_string = get_query_string(columns_list, ["units", "value"], "capex")
        fom_perc_value = x.value / dataframe.query(query_string)["value"] * 100.0
        return round(fom_perc_value.values[0], 2)
    else:
        return x.value


def replace_value_name(
    dataframe: pd.DataFrame, conversion_dict: dict, column_name: str
) -> pd.DataFrame:
    """
    The function replaces values in a given dataframe column, using values from a conversion dictionary.

    Parameters
    ----------
    dataframe : pd.DataFrame
        cost dataframe
    conversion_dict : dict
        cost DataFrame
    column_name: str
        column name where values shall be replaced

    Returns
    -------
    DataFrame
        updated cost dataframe
    """

    dataframe[column_name] = dataframe[column_name].replace(conversion_dict)
    return dataframe


def pre_process_manual_input_usa(
    manual_input_usa_file_path: str,
    inflation_rate_file_path: str,
    list_of_years: list,
    eur_year: int,
    year: int,
    n_digits: int,
) -> pd.DataFrame:
    """
    The function reads and modifies the manual_input_usa.csv file. Namely, it:
    - reads the input file
    - renames the column "further_description" to "further description"
    - prepares a dataframe with the inflation rate per year in European Union
    - starting from manual_input_usa.csv, it estimates the parameters for each technology for all the requested years
    - it selects the values for a given year
    - it adjusts the cost estimates to the inflation rate
    - queries the necessary rows of the existing cost dataframe

    Parameters
    ----------
    manual_input_usa_file_path : str
        manual_input_usa.csv file path
    inflation_rate_file_path : str
        inflation rate file path
    list_of_years : list
        years for which a cost assumption is provided
    eur_year : int
        year for european output
    year : int
        year from list_of_years
    n_digits : int
        number of significant digits

    Returns
    -------
    DataFrame
        updated manual input usa
    """

    # Read the input file
    manual_input_usa_file_df = pd.read_csv(
        manual_input_usa_file_path, quotechar='"', sep=",", keep_default_na=False
    )

    # Rename the column further_description
    manual_input_usa_file_df = manual_input_usa_file_df.rename(
        columns={"further_description": "further description"}
    )

    # Read the inflation rate
    inflation_rate_df = prepare_inflation_rate(inflation_rate_file_path)

    # Create cost estimates for all years
    list_dataframe_row = []
    for tech in manual_input_usa_file_df["technology"].unique():
        c0 = manual_input_usa_file_df[manual_input_usa_file_df["technology"] == tech]
        for param in c0["parameter"].unique():
            c = manual_input_usa_file_df.query(
                "technology == @tech and parameter == @param"
            )

            # Consider differences among scenarios
            scenarios = c["scenario"].dropna().unique()

            for scenario in scenarios:
                scenario_value = c[c["scenario"] == scenario][
                    "value"
                ].values  # Extract values for each scenario

                if scenario_value.size > 0:
                    scenario_years = c[c["scenario"] == scenario]["year"].values
                    scenario_values = c[c["scenario"] == scenario]["value"].values

                    interpolated_values = np.interp(
                        list_of_years, scenario_years, scenario_values
                    )

                    # Create a row for each scenario
                    s_copy = pd.Series(
                        index=list_of_years,
                        data=interpolated_values,  # Ora i valori sono interpolati
                        name=param,
                    )

                    s_copy["parameter"] = param
                    s_copy["technology"] = tech
                    s_copy["scenario"] = scenario
                    try:
                        s_copy["currency_year"] = int(c["currency_year"].values[0])
                    except ValueError:
                        s_copy["currency_year"] = np.nan

                    # Add the other columns in the data file
                    for col in [
                        "unit",
                        "source",
                        "further description",
                        "financial_case",
                    ]:
                        s_copy[col] = "; and\n".join(c[col].unique().astype(str))

                    list_dataframe_row.append(s_copy)
            if len(scenarios) == 0:
                s = pd.Series(
                    index=list_of_years,
                    data=[scenario_value] * len(list_of_years),
                    name=param,
                )
                s["parameter"] = param
                s["technology"] = tech
                s["scenario"] = ""
                try:
                    s["currency_year"] = int(c["currency_year"].values[0])
                except ValueError:
                    s["currency_year"] = np.nan
                for col in ["unit", "source", "further description", "financial_case"]:
                    s[col] = "; and\n".join(c[col].unique().astype(str))
                s = s.rename(
                    {"further_description": "further description"}
                )  # match column name between manual_input and original TD workflow
                list_dataframe_row.append(s)
    manual_input_usa_file_df = pd.DataFrame(list_dataframe_row).reset_index(drop=True)

    # Filter the information for a given year
    manual_input_usa_file_df = manual_input_usa_file_df[
        [
            "technology",
            "parameter",
            year,
            "unit",
            "source",
            "further description",
            "currency_year",
            "financial_case",
            "scenario",
        ]
    ].rename(columns={year: "value"})

    # Filter data to get technologies with scenario differentiation
    with_scenario_df = manual_input_usa_file_df[
        manual_input_usa_file_df["scenario"].notna()
    ]
    without_scenario_df = manual_input_usa_file_df[
        manual_input_usa_file_df["scenario"].isna()
    ]

    final_rows = []

    for tech in manual_input_usa_file_df["technology"].unique():
        tech_with_scenario = with_scenario_df[with_scenario_df["technology"] == tech]
        if len(tech_with_scenario) > 0:
            # Keep rows where a scenario exists
            final_rows.append(tech_with_scenario)
        else:
            # If a scenario is not defined, keep the row without scenario
            tech_without_scenario = without_scenario_df[
                without_scenario_df["technology"] == tech
            ]
            final_rows.append(tech_without_scenario)

    manual_input_usa_file_df = pd.concat(final_rows, ignore_index=True)

    # Cast the value column to float
    manual_input_usa_file_df["value"] = manual_input_usa_file_df["value"].astype(float)

<<<<<<< HEAD
    mask = manual_input_usa_file_df["unit"].str.startswith("EUR", na=False)

    inflation_adjusted_manual_input_usa_file_df = manual_input_usa_file_df.copy()
    inflation_adjusted_manual_input_usa_file_df.loc[mask, "value"] = (
        adjust_for_inflation(
            inflation_rate_df,
            manual_input_usa_file_df.loc[mask],
            manual_input_usa_file_df.loc[mask, "technology"].unique(),
            eur_year,
            ["value"],
        )["value"]
=======
    # Correct the cost assumptions to the inflation rate
    inflation_adjusted_manual_input_usa_file_df = adjust_for_inflation(
        inflation_rate_df,
        manual_input_usa_file_df,
        manual_input_usa_file_df.technology.unique(),
        eur_year,
        "value",
        usa_costs_flag=True,
>>>>>>> ee37d71a
    )

    # Round the results
    inflation_adjusted_manual_input_usa_file_df.loc[:, "value"] = round(
        inflation_adjusted_manual_input_usa_file_df["value"].astype(float), n_digits
    )

    return inflation_adjusted_manual_input_usa_file_df


def modify_cost_input_file(
    cost_dataframe: pd.DataFrame,
    manual_input_usa_dataframe: pd.DataFrame,
    list_of_years: list,
    year: int,
    n_digits: int,
) -> pd.DataFrame:
    """
    The function filters out from the existing cost dataframe the rows corresponding
    to the technology-parameter pairs from manual_input_usa.csv. It then concatenates manual_input_usa.csv and
    adjourns the estimates for "electrobiofuels". Namely, it:
    - creates a list of tuples (technology, parameter) from manual_input_usa.csv
    - filters out from the existing cost dataframe all rows with (technology, parameter) in manual_input_usa.csv
    - concatenates manual_input_usa.csv
    - updates the parameters for electrobiofuels

    Parameters
    ----------
    cost_dataframe : pd.DataFrame
        existing cost dataframe
    manual_input_usa_dataframe : pd.DataFrame
        manual_input_usa dataframe
    list_of_years : list
        years for which a cost assumption is provided
    year : int
        year from list_of_years
    n_digits : int
        number of significant digits

    Returns
    -------
    DataFrame
        updated cost dataframe
    """

    # Create a list of tuples (technology, parameter) from manual_input_usa.csv
    list_technology_parameter_tuples_manual_input_usa = [
        (str(x), str(y))
        for (x, y) in zip(
            manual_input_usa_dataframe.technology, manual_input_usa_dataframe.parameter
        )
    ]

    # Filter out rows from the existing cost dataframe corresponding
    # to the (technology, parameter) pairs from manual_input_usa.csv
    queried_cost_df = cost_dataframe[
        ~(
            pd.Series(
                list(zip(cost_dataframe["technology"], cost_dataframe["parameter"]))
            ).isin(list_technology_parameter_tuples_manual_input_usa)
        )
    ]

    # Concatenate manual_input_usa.csv to the filtered existing cost dataframe
    updated_cost_dataframe = pd.concat(
        [queried_cost_df, manual_input_usa_dataframe]
    ).reset_index(drop=True)

    # Update the parameters for the technology "electrobiofuels"
    btl_cost_data = np.interp(x=list_of_years, xp=[2020, 2050], fp=[3500, 2000])
    btl_cost = pd.Series(data=btl_cost_data, index=list_of_years)

    efuel_scaling_factor = (
        updated_cost_dataframe.query(
            "technology.str.casefold() == 'btl' & parameter.str.casefold() == 'c stored'"
        )["value"].values[0]
        * updated_cost_dataframe.query(
            "technology.str.casefold() == 'fischer-tropsch' & parameter.str.casefold() == 'capture rate'"
        )["value"].values[0]
    )

    investment_cost = np.round(
        (
            btl_cost[year]
            + updated_cost_dataframe.loc[
                (
                    updated_cost_dataframe["technology"].str.casefold()
                    == "fischer-tropsch"
                )
                & (updated_cost_dataframe["parameter"].str.casefold() == "investment"),
                "value",
            ].values[0]
            * efuel_scaling_factor
        ),
        n_digits,
    )

    updated_cost_dataframe.loc[
        (updated_cost_dataframe["technology"].str.casefold() == "electrobiofuels")
        & (updated_cost_dataframe["parameter"].str.casefold() == "efficiency-tot"),
        "value",
    ] = np.round(
        1.0
        / (
            1.0
            / updated_cost_dataframe.loc[
                (
                    updated_cost_dataframe["technology"].str.casefold()
                    == "electrobiofuels"
                )
                & (
                    updated_cost_dataframe["parameter"].str.casefold()
                    == "efficiency-hydrogen"
                ),
                "value",
            ].values[0]
            + 1.0
            / updated_cost_dataframe.loc[
                (
                    updated_cost_dataframe["technology"].str.casefold()
                    == "electrobiofuels"
                )
                & (updated_cost_dataframe["parameter"] == "efficiency-biomass"),
                "value",
            ].values[0]
        ),
        n_digits,
    )

    updated_cost_dataframe.loc[
        (updated_cost_dataframe["technology"] == "electrobiofuels")
        & (updated_cost_dataframe["parameter"] == "efficiency-hydrogen"),
        "value",
    ] = np.round(
        (
            updated_cost_dataframe.loc[
                (updated_cost_dataframe["technology"] == "Fischer-Tropsch")
                & (updated_cost_dataframe["parameter"] == "efficiency"),
                "value",
            ].values[0]
            / efuel_scaling_factor
        ),
        n_digits,
    )

    vom_value = np.round(
        (
            updated_cost_dataframe.loc[
                (updated_cost_dataframe["technology"] == "BtL")
                & (updated_cost_dataframe["parameter"] == "VOM"),
                "value",
            ].values[0]
            + updated_cost_dataframe.loc[
                (updated_cost_dataframe["technology"] == "Fischer-Tropsch")
                & (updated_cost_dataframe["parameter"] == "VOM"),
                "value",
            ].values[0]
            * efuel_scaling_factor
        ),
        n_digits,
    )

    if investment_cost > 0.0:
        updated_cost_dataframe.loc[
            (updated_cost_dataframe["technology"] == "electrobiofuels")
            & (updated_cost_dataframe["parameter"] == "investment"),
            "value",
        ] = investment_cost
        updated_cost_dataframe.loc[
            (updated_cost_dataframe["technology"] == "electrobiofuels")
            & (updated_cost_dataframe["parameter"] == "investment"),
            "currency_year",
        ] = 2022.0

    if vom_value > 0.0:
        updated_cost_dataframe.loc[
            (updated_cost_dataframe["technology"] == "electrobiofuels")
            & (updated_cost_dataframe["parameter"] == "VOM"),
            "value",
        ] = vom_value
        updated_cost_dataframe.loc[
            (updated_cost_dataframe["technology"] == "electrobiofuels")
            & (updated_cost_dataframe["parameter"] == "VOM"),
            "currency_year",
        ] = 2022.0

    return updated_cost_dataframe


def query_cost_dataframe(
    cost_dataframe: pd.DataFrame,
    technology_dictionary: dict,
    parameter_dictionary: dict,
) -> pd.DataFrame:
    """
    The function queries the rows of the existing cost dataframe.
    The selection is done by means of an OR operator. The two operands for this logical operation are returned
    by the following queries:
    - query_string_part_one: selects all the rows corresponding to the technologies NOT updated with NREL-ATB data
    - query_string_part_two: some of the techno-economic parameters (e.g., efficiency, capture rate) to be updated with NREL-ATB data are NOT present in the NREL-ATB dataset. They are instead added to the former cost csv files by means of the manual_input.csv. They should be kept in the final output. This query selects such rows

    Parameters
    ----------
    cost_dataframe: pd.DataFrame
        existing cost dataframe
    technology_dictionary: dict
        dictionary of the technologies updated with NREL/ATB data
    parameter_dictionary: dict
        dictionary of the parameters for which NREL/ATB estimates are available

    Returns
    -------
    DataFrame
        queried cost dataframe
    """

    technologies_from_nrel = [
        str(x).casefold() for x in set(technology_dictionary.values())
    ]
    parameters_from_nrel = [
        str(x).casefold() for x in set(parameter_dictionary.values())
    ]

    # Query the rows from the former cost csv file.
    # --> The selection is done by means of an OR operator.
    # --> The two operands for this logical operation are returned by the queries below

    # --> QUERY 1: this query selects all the rows corresponding to the technologies NOT updated with NREL-ATB data
    query_string_part_one = "~technology.str.casefold().isin(@t)"

    # --> QUERY 2: some of the parameters of the technologies to be updated with NREL-ATB data are NOT present
    # --> in the NREL-ATB dataset. They are instead added to the former cost csv files by means of the
    # --> manual_input.csv. They should be kept in the final output. This query selects such rows
    query_string_part_two = (
        "technology.str.casefold().isin(@t) & ~parameter.str.casefold().isin(@p)"
    )

    query_string = f"{query_string_part_one} | {query_string_part_two}"

    queried_cost_dataframe = cost_dataframe.query(
        query_string,
        local_dict={"t": technologies_from_nrel, "p": parameters_from_nrel},
    ).reset_index(drop=True)

    return queried_cost_dataframe


def pre_process_cost_input_file(
    input_file_path: str, columns_to_add_list: list
) -> pd.DataFrame:
    """
    The function filters and cleans the existing cost file. Namely, it:
    - reads the input file
    - adds the columns from NREL/ATB not present in the existing cost dataframe
    - queries the necessary rows of the existing cost dataframe

    Parameters
    ----------
    input_file_path : str
        existing cost file path
    columns_to_add_list: list
        column names from NREL/ATB to be added to the existing cost dataframe

    Returns
    -------
    DataFrame
        updated NREL/ATB cost dataframe
    """

    cost_input_df = pd.read_csv(input_file_path)

    # The data coming from NREL/ATB contain the columns "financial_case", "scenario".
    # Such columns are NOT present in the former cost csv. They are added here
    for column_name in columns_to_add_list:
        cost_input_df[column_name] = pd.Series(dtype="str")

    cost_input_df = query_cost_dataframe(
        cost_input_df,
        get_conversion_dictionary("pypsa_technology_name"),
        get_conversion_dictionary("parameter"),
    )

    return cost_input_df.reset_index(drop=True)


def pre_process_atb_input_file(
    input_file_path: str,
    nrel_source: str,
    year: int,
    list_columns_to_keep: list,
    list_core_metric_parameter_to_keep: list,
    tech_to_remove: list,
) -> pd.DataFrame:
    """
    The function filters and cleans the input NREL/ATB cost file. Namely, it:
    - reads the input file
    - normalizes the Fixed O&M by Additional OCC (for retrofits technologies) or CAPEX (for any other technology)
    - changes the units
    - renames the technology names to the PyPSA nomenclature
    - aligns the atb_e_2022 nomenclature to the atb_e 2024 nomenclature

    Parameters
    ----------
    input_file_path : str
        NREL/ATB file path
    nrel_source: str
        link to the NREL/ATB source files. This information shall be used to populate the source column
    year: int
        year for the cost assumption
    list_columns_to_keep: list
        columns from NREL/ATB dataset that are relevant
    list_core_metric_parameter_to_keep: list
        values of the core_metric_paramater that are relevant
    tech_to_remove: list
        technologies names that are should be excluded from NREL/ATB

    Returns
    -------
    DataFrame
        updated NREL/ATB cost dataframe
    """

    # Read inputs and filter relevant columns and relevant core_metric_variables (i.e. the years to consider)
    atb_input_df = filter_atb_input_file(
        pathlib.Path(input_file_path),
        year,
        list_columns_to_keep,
        list_core_metric_parameter_to_keep,
        tech_to_remove,
    )

    # Normalize Fixed O&M by CAPEX (or Additional OCC for retrofit technologies)
    atb_input_df["value"] = atb_input_df.apply(
        lambda x: calculate_fom_percentage(x, atb_input_df, list_columns_to_keep),
        axis=1,
    )

    # Modify the unit of the normalized Fixed O&M to %/yr
    atb_input_df["units"] = atb_input_df.apply(
        lambda x: "%/year"
        if x["core_metric_parameter"].casefold() == "fixed o&m"
        else x["units"],
        axis=1,
    )

    # Modify the unit of CF to per unit
    atb_input_df["units"] = atb_input_df.apply(
        lambda x: "per unit"
        if x["core_metric_parameter"].casefold() == "cf"
        else x["units"],
        axis=1,
    )

    # Modify the unit of Additional OCC to USD/kW instead of $/kW
    atb_input_df["units"] = atb_input_df.apply(
        lambda x: "USD/kW"
        if x["core_metric_parameter"].casefold() == "additional occ"
        else x["units"],
        axis=1,
    )

    # Modify the unit of CAPEX to USD/kW instead of $/kW
    atb_input_df["units"] = atb_input_df.apply(
        lambda x: "USD/kW"
        if x["core_metric_parameter"].casefold() == "capex"
        else x["units"],
        axis=1,
    )

    # Modify the unit of Variable O&M to USD/MWh instead of $/MWh
    atb_input_df["units"] = atb_input_df.apply(
        lambda x: "USD/MWh"
        if x["core_metric_parameter"].casefold() == "variable o&m"
        else x["units"],
        axis=1,
    )

    # Modify the unit of Fuel cost O&M to USD/MWh instead of $/MWh
    atb_input_df["units"] = atb_input_df.apply(
        lambda x: "USD/MWh"
        if x["core_metric_parameter"].casefold() == "fuel"
        else x["units"],
        axis=1,
    )

    # Replace the display_name column values with PyPSA technology names
    technology_conversion_dict_pypsa = get_conversion_dictionary(
        "pypsa_technology_name"
    )
    atb_input_df = replace_value_name(
        atb_input_df, technology_conversion_dict_pypsa, "display_name"
    )

    # Uniform the display_name nomenclature of atb_e_2022 to the one of atb_e_2024
    technology_conversion_dict_atb = get_conversion_dictionary("atb_technology_name")
    atb_input_df = replace_value_name(
        atb_input_df, technology_conversion_dict_atb, "display_name"
    )

    # Add source column
    atb_input_df["source"] = nrel_source

    # Add further description column
    atb_input_df["further description"] = pd.Series(dtype="str")

    # Rename columns and select just columns used in PyPSA
    column_rename_dict = get_conversion_dictionary("output_column")
    tuple_output_columns_to_keep = (
        "display_name",
        "core_metric_parameter",
        "value",
        "units",
        "source",
        "further description",
        "atb_year",
        "scenario",
        "core_metric_case",
    )
    atb_input_df = atb_input_df.loc[:, tuple_output_columns_to_keep].rename(
        columns=column_rename_dict
    )

    # Replace parameter with PyPSA cost parameter names
    parameter_conversion_dict = get_conversion_dictionary("parameter")
    atb_input_df = replace_value_name(
        atb_input_df, parameter_conversion_dict, "parameter"
    )

    # ATB currency year dates back to 2018 for ATB2020 and to 2022 for ATB2024
    atb_input_df["currency_year"] = atb_input_df["currency_year"] - 2
    # Cast currency_year from int to float
    atb_input_df["currency_year"] = atb_input_df["currency_year"].astype(float)

    return atb_input_df.reset_index(drop=True)


def duplicate_fuel_cost(input_file_path: str, list_of_years: list) -> pd.DataFrame:
    """
    The function reads-in the fuel cost file to a Pandas DataFrame and
    replicates the last available row for each technology. Namely, it
    - reads the fuel cost input file to a Pandas DataFrame
    - determines the list of the technologies
    - loops through the technology list and determines for each technology the last available year
    - creates a list with the missing years
    - replicates the estimation for the last available year for all the missing years

    Parameters
    ----------
    input_file_path : str
        fuel cost file path
    list_of_years: list
        years for which a cost assumption is provided

    Returns
    -------
    DataFrame
        updated fuel cost dataframe
    """

    # Read-in the fuel cost file for the US
    input_fuel_cost_df = pd.read_csv(input_file_path)

    # Determine a list of the technologies
    technology_list = list(input_fuel_cost_df["technology"].unique())

    # Create an empty dataframe
    replicated_fuel_cost_df = pd.DataFrame()

    # Loop through the available technologies
    for tech_value in technology_list:
        # For each technology, determine the last available year and extract the list of missing years
        max_year = np.max(
            input_fuel_cost_df[input_fuel_cost_df["technology"] == tech_value]["year"]
        )
        first_missing_year_index = list_of_years.index(max_year) + 1
        missing_year_list = list_of_years[first_missing_year_index:]

        # For each technology, loop through the list of missing years
        for i, val_year in enumerate(missing_year_list):
            # Extract the row corresponding to the last available year and replace the year with the missing year
            df_to_replicate = (
                input_fuel_cost_df.loc[
                    (input_fuel_cost_df["technology"] == tech_value)
                    & (input_fuel_cost_df["year"] == max_year)
                ]
                .copy(deep=True)
                .replace(max_year, val_year)
            )

            # Append the extracted and modified row to the (originally empty) dataframe
            replicated_fuel_cost_df = pd.concat(
                [replicated_fuel_cost_df, df_to_replicate]
            ).reset_index(drop=True)

    # Append the dataframe with the replicated rows to the original dataframe. Sort by technology and year
    input_fuel_cost_df = (
        pd.concat([replicated_fuel_cost_df, input_fuel_cost_df])
        .sort_values(by=["technology", "year"])
        .reset_index(drop=True)
    )
    return input_fuel_cost_df


if __name__ == "__main__":
    if "snakemake" not in globals():
        snakemake = mock_snakemake("compile_cost_assumptions_usa")

    year_list = sorted(snakemake.config["years"])
    num_digits = snakemake.config["ndigits"]
    eur_reference_year = snakemake.config["eur_year"]
    input_file_list_atb = snakemake.input.nrel_atb_input_files
    input_file_discount_rate = snakemake.input.nrel_atb_input_discount_rate
    input_file_fuel_costs = snakemake.input.nrel_atb_input_fuel_costs
    input_file_manual_input_usa = snakemake.input.nrel_atb_manual_input_usa
    input_file_eur_inflation_rate = snakemake.input.eur_inflation_rate
    cost_file_list = snakemake.input.cost_files_to_modify
    nrel_atb_columns_to_keep = snakemake.config["nrel_atb"]["nrel_atb_columns_to_keep"]
    nrel_atb_core_metric_parameter_to_keep = snakemake.config["nrel_atb"][
        "nrel_atb_core_metric_parameter_to_keep"
    ]
    nrel_atb_source_link = snakemake.config["nrel_atb"]["nrel_atb_source_link"]
    nrel_atb_technology_to_remove = snakemake.config["nrel_atb"][
        "nrel_atb_technology_to_remove"
    ]

    if len(set(snakemake.config["years"])) < len(snakemake.config["years"]):
        raise Exception(
            "Please verify the list of cost files. It may contain duplicates."
        )

    if len(year_list) != len(cost_file_list):
        raise Exception(
            f"The cost files {year_list} are more than the considered years {cost_file_list}"
        )

    # get the discount rate values for the US
    discount_rate_df = pd.read_csv(input_file_discount_rate)

    # get the fuel costs values for the US
    fuel_costs_df = duplicate_fuel_cost(input_file_fuel_costs, year_list)

    for year_val in year_list:
        # get the cost file to modify
        input_cost_path = [
            path
            for path in snakemake.input.cost_files_to_modify
            if str(year_val) in path
        ][0]

        # get the atb values for a given year
        if year_val == 2020:
            # choose atb_e_2022
            input_atb_path = input_file_list_atb[0]
        elif year_val in year_list[1:]:
            # choose atb_e_2024
            input_atb_path = input_file_list_atb[1]
        else:
            raise Exception(f"{year_val} is not a considered year")

        manual_input_usa_df = pre_process_manual_input_usa(
            input_file_manual_input_usa,
            input_file_eur_inflation_rate,
            year_list,
            eur_reference_year,
            year_val,
            num_digits,
        )

        cost_df = pre_process_cost_input_file(
            input_cost_path, ["financial_case", "scenario"]
        )

        cost_df = modify_cost_input_file(
            cost_df, manual_input_usa_df, year_list, year_val, num_digits
        )

        atb_e_df = pre_process_atb_input_file(
            input_atb_path,
            nrel_atb_source_link,
            year_val,
            nrel_atb_columns_to_keep,
            nrel_atb_core_metric_parameter_to_keep,
            nrel_atb_technology_to_remove,
        )

        # get the discount rate file for the given year
        discount_rate_year_df = discount_rate_df.loc[
            discount_rate_df["year"] == year_val
        ]
        discount_rate_year_df = discount_rate_year_df.loc[
            :,
            (
                "technology",
                "parameter",
                "value",
                "unit",
                "source",
                "further description",
                "currency_year",
                "financial_case",
                "scenario",
            ),
        ].reset_index(drop=True)

        # get the fuel costs file for the given year
        fuel_costs_year_df = fuel_costs_df.loc[fuel_costs_df["year"] == year_val]
        fuel_costs_year_df = fuel_costs_year_df.loc[
            :,
            (
                "technology",
                "parameter",
                "value",
                "unit",
                "source",
                "further description",
                "currency_year",
                "financial_case",
                "scenario",
            ),
        ].reset_index(drop=True)

        # concatenate the existing and NREL/ATB cost dataframes
        updated_cost_df = pd.concat([cost_df, atb_e_df]).reset_index(drop=True)

        # add discount rate

        # --> remove possible entries which are going to be replaced with the data from discount_rates_usa.csv
        technology_discount_rate_list = list(
            discount_rate_year_df["technology"].unique()
        )
        query_string_discount_rate = "~(technology.str.casefold().isin(@technology_discount_rate_list) & parameter.str.casefold() == 'discount rate')"

        # --> concatenate the discount_rates_usa.csv data
        updated_cost_df = pd.concat(
            [updated_cost_df.query(query_string_discount_rate), discount_rate_year_df]
        ).reset_index(drop=True)

        # add fuel costs

        # --> remove possible entries which are going to be replaced with the data from fuel_costs_usa.csv
        technology_fuel_cost_list = list(fuel_costs_year_df["technology"].unique())
        query_string_fuel_cost = "~(technology.str.casefold().isin(@technology_fuel_cost_list) & parameter.str.casefold() == 'fuel')"

        # --> concatenate the fuel_costs_usa.csv data
        updated_cost_df = pd.concat(
            [updated_cost_df.query(query_string_fuel_cost), fuel_costs_year_df]
        ).reset_index(drop=True)

        # Cast "value" from float
        updated_cost_df["value"] = updated_cost_df["value"].astype(float)

        # Sort the modified cost dataframe by technology and parameter
        updated_cost_df = updated_cost_df.sort_values(
            by=["technology", "parameter"]
        ).reset_index(drop=True)

        # output the modified cost dataframe
        output_cost_path_list = [
            path for path in snakemake.output if str(year_val) in path
        ]
        if len(output_cost_path_list) == 1:
            output_cost_path = output_cost_path_list[0]
            updated_cost_df.to_csv(output_cost_path, index=False)
        else:
            raise Exception(
                "Please verify the list of cost files. It may contain duplicates."
            )<|MERGE_RESOLUTION|>--- conflicted
+++ resolved
@@ -458,7 +458,7 @@
     # Cast the value column to float
     manual_input_usa_file_df["value"] = manual_input_usa_file_df["value"].astype(float)
 
-<<<<<<< HEAD
+    # Correct the cost assumptions to the inflation rate
     mask = manual_input_usa_file_df["unit"].str.startswith("EUR", na=False)
 
     inflation_adjusted_manual_input_usa_file_df = manual_input_usa_file_df.copy()
@@ -468,18 +468,9 @@
             manual_input_usa_file_df.loc[mask],
             manual_input_usa_file_df.loc[mask, "technology"].unique(),
             eur_year,
-            ["value"],
+            "value",
+            usa_costs_flag=True,
         )["value"]
-=======
-    # Correct the cost assumptions to the inflation rate
-    inflation_adjusted_manual_input_usa_file_df = adjust_for_inflation(
-        inflation_rate_df,
-        manual_input_usa_file_df,
-        manual_input_usa_file_df.technology.unique(),
-        eur_year,
-        "value",
-        usa_costs_flag=True,
->>>>>>> ee37d71a
     )
 
     # Round the results
