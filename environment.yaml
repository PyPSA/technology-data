# SPDX-FileCopyrightText: Contributors to technology-data <https://github.com/pypsa/technology-data>
#
# SPDX-License-Identifier: GPL-3.0-only

name: technology-data
channels:
- conda-forge
- bioconda
dependencies:
- python>=3.8
- pip
  # for running the package
<<<<<<< HEAD
  - snakemake-minimal>=8.5
  - pyarrow
  - fastparquet
  - pandas>=2.1
  - pypsa
  - numpy
  - beautifulsoup4
  - xlrd
  - scipy
  - openpyxl>=3.1.2
  - packaging
  - pytest
=======
- snakemake-minimal>=8.5
- pandas>=2.1
- pypsa
- numpy
- beautifulsoup4
- xlrd
- scipy
- openpyxl>=3.1.2
- packaging

# Development dependencies
- pre-commit
- ruff
>>>>>>> 2a69b2e1

- pip:
  - tabula-py
  - currencyconverter<|MERGE_RESOLUTION|>--- conflicted
+++ resolved
@@ -10,21 +10,9 @@
 - python>=3.8
 - pip
   # for running the package
-<<<<<<< HEAD
-  - snakemake-minimal>=8.5
-  - pyarrow
-  - fastparquet
-  - pandas>=2.1
-  - pypsa
-  - numpy
-  - beautifulsoup4
-  - xlrd
-  - scipy
-  - openpyxl>=3.1.2
-  - packaging
-  - pytest
-=======
 - snakemake-minimal>=8.5
+- pyarrow
+- fastparquet
 - pandas>=2.1
 - pypsa
 - numpy
@@ -33,11 +21,11 @@
 - scipy
 - openpyxl>=3.1.2
 - packaging
+- pytest
 
 # Development dependencies
 - pre-commit
 - ruff
->>>>>>> 2a69b2e1
 
 - pip:
   - tabula-py
