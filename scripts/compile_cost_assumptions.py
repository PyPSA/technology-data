--- conflicted
+++ resolved
@@ -1693,8 +1693,6 @@
 
     return costs
 
-<<<<<<< HEAD
-=======
 def add_egs_data(data):
     """
     Adds data of enhanced geothermal systems.
@@ -1747,7 +1745,6 @@
     
     return pd.concat([data, geoth_df])
 
->>>>>>> 09e85a68
 
 def annuity(n,r=0.07):
     """
