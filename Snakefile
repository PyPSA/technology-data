# SPDX-FileCopyrightText: Contributors to technology-data <https://github.com/pypsa/technology-data>
#
# SPDX-License-Identifier: GPL-3.0-only

import pathlib
from shutil import rmtree


configfile: "config.yaml"


rule compile_cost_assumptions:
    input:
        inflation_rate="inputs/prc_hicp_aind__custom_9928419_spreadsheet.xlsx",
        pypsa_costs="inputs/costs_PyPSA.csv",
        fraunhofer_costs="inputs/Fraunhofer_ISE_costs.csv",
        fraunhofer_energy_prices="inputs/Fraunhofer_ISE_energy_prices.csv",
        fraunhofer_vehicles_costs="inputs/Fraunhofer_ISE_vehicles_costs.csv",
        EWG_costs="inputs/EWG_costs.csv",
        dea_transport="inputs/energy_transport_data_sheet_dec_2017.xlsx",
        dea_vehicles="inputs/data_sheets_for_commercial_freight_and_passenger_transport_0.xlsx",
        dea_renewable_fuels="inputs/data_sheets_for_renewable_fuels.xlsx",
        dea_storage="inputs/technology_data_catalogue_for_energy_storage.xlsx",
        dea_generation="inputs/technology_data_for_el_and_dh.xlsx",
        dea_heating="inputs/technologydatafor_heating_installations_marts_2018.xlsx",
        dea_industrial="inputs/technology_data_for_industrial_process_heat.xlsx",
        dea_ship="inputs/data_sheets_for_maritime_commercial_freight_and_passenger_transport.xlsx",
        dea_ccts="inputs/technology_data_for_carbon_capture_transport_storage.xlsx",
        pnnl_energy_storage="inputs/pnnl-energy-storage-database.xlsx",
        manual_input="inputs/manual_input.csv",
    output:
        expand("outputs/costs_{year}.csv", year=config["years"]),
    threads: 1
    resources:
        mem=500,
    conda:
        "environment.yaml"
    log:
        pathlib.Path("logs", "compile_cost_assumptions.log"),
    script:
        "scripts/compile_cost_assumptions.py"


rule compile_cost_assumptions_usa:
    input:
        cost_files_to_modify=expand("outputs/costs_{year}.csv", year=config["years"]),
        nrel_atb_input_files=expand(
            "inputs/US/atb_e_{year}.parquet",
            year=config["nrel_atb"]["nrel_atb_input_years"],
        ),
        nrel_atb_manual_input_usa="inputs/US/manual_input_usa.csv",
        eur_inflation_rate="inputs/prc_hicp_aind__custom_9928419_spreadsheet.xlsx",
        nrel_atb_input_discount_rate="inputs/US/discount_rates_usa.csv",
        nrel_atb_input_fuel_costs="inputs/US/fuel_costs_usa.csv",
    output:
        expand("outputs/US/costs_{year}.csv", year=config["years"]),
    threads: 1
    resources:
        mem=500,
    conda:
        "environment.yaml"
    log:
        pathlib.Path("logs", "compile_cost_assumptions_usa.log"),
    script:
        "scripts/compile_cost_assumptions_usa.py"


# rule convert_fraunhofer:
#     input:
#         fraunhofer = "docu/Anhang-Studie-Wege-zu-einem-klimaneutralen-Energiesystem.pdf"
#     output:
#         costs = "inputs/Fraunhofer_ISE_costs.csv",
#         energy_prices = "inputs/Fraunhofer_ISE_energy_prices.csv"
#     threads: 1
#     resources: mem=500
#     conda: "environment.yaml"
#     script: "scripts/convert_pdf_fraunhofer_to_dataframe.py"


rule convert_EWG:
    input:
        EWG="docu/EWG_LUT_100RE_All_Sectors_Global_Report_2019.pdf",
    output:
        costs="inputs/EWG_costs.csv",
    threads: 1
    resources:
        mem=500,
    conda:
        "environment.yaml"
    script:
        "scripts/convert_pdf_EWG_to_dataframe.py"


rule all:
    input:
        rules.compile_cost_assumptions.output,
        rules.compile_cost_assumptions_usa.output,
<<<<<<< HEAD
    default_target:True
=======
    default_target: True
>>>>>>> 83be9a28


rule purge:
    run:
        import builtins

        do_purge = builtins.input(
            "Do you really want to delete all generated outputs? [y/N] "
        )
        if do_purge == "y":
            rmtree("outputs/", ignore_errors=True)
            print("Purging generated outputs.")
        else:
            raise Exception(f"Input {do_purge}. Aborting purge.")<|MERGE_RESOLUTION|>--- conflicted
+++ resolved
@@ -95,11 +95,7 @@
     input:
         rules.compile_cost_assumptions.output,
         rules.compile_cost_assumptions_usa.output,
-<<<<<<< HEAD
-    default_target:True
-=======
     default_target: True
->>>>>>> 83be9a28
 
 
 rule purge:
